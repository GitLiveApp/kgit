load(
    "@com_googlesource_gerrit_bazlets//tools:junit.bzl",
    "junit_tests",
)

def tests(tests):
    for src in tests:
        name = src[len("tst/"):len(src) - len(".java")].replace("/", "_")
        labels = []
        timeout = "moderate"
        if name.startswith("org_eclipse_jgit_"):
            package = name[len("org.eclipse.jgit_"):]
            if package.startswith("internal_storage_"):
                package = package[len("internal.storage_"):]
            index = package.find("_")
            if index > 0:
                labels.append(package[:index])
            else:
                labels.append(index)
        if "lib" not in labels:
            labels.append("lib")

        # TODO(http://eclip.se/534285): Make this test pass reliably
        # and remove the flaky attribute.
        flaky = src.endswith("CrissCrossMergeTest.java")

        additional_deps = []
        if src.endswith("RootLocaleTest.java"):
            additional_deps = [
                "//org.eclipse.jgit.pgm:pgm",
                "//org.eclipse.jgit.ui:ui",
            ]
        if src.endswith("WalkEncryptionTest.java"):
            additional_deps = [
                "//org.eclipse.jgit:insecure_cipher_factory",
            ]
        if src.endswith("OpenSshConfigTest.java"):
            additional_deps = [
                "//lib:jsch",
            ]
        if src.endswith("JschConfigSessionFactoryTest.java"):
            additional_deps = [
                "//lib:jsch",
            ]
        if src.endswith("JSchSshTest.java"):
            additional_deps = [
                "//lib:jsch",
                "//lib:jzlib",
                "//lib:sshd-osgi",
                "//lib:sshd-sftp",
                ":sshd-helpers",
            ]
        if src.endswith("JDKHttpConnectionTest.java"):
            additional_deps = [
                "//lib:mockito",
            ]
<<<<<<< HEAD
        if src.endswith("TransportHttpTest.java"):
            additional_deps = [
                "//lib:mockito",
=======
        if src.endswith("ArchiveCommandTest.java"):
            additional_deps = [
                "//lib:commons-compress",
                "//lib:xz",
                "//org.eclipse.jgit.archive:jgit-archive",
>>>>>>> 71855551
            ]
        heap_size = "-Xmx256m"
        if src.endswith("HugeCommitMessageTest.java"):
            heap_size = "-Xmx512m"
        if src.endswith("EolRepositoryTest.java") or src.endswith("GcCommitSelectionTest.java"):
            timeout = "long"

        junit_tests(
            name = name,
            tags = labels,
            srcs = [src],
            deps = additional_deps + [
                ":helpers",
                ":tst_rsrc",
                "//lib:javaewah",
                "//lib:junit",
                "//lib:slf4j-api",
                "//org.eclipse.jgit:jgit",
                "//org.eclipse.jgit.junit:junit",
                "//org.eclipse.jgit.lfs:jgit-lfs",
            ],
            flaky = flaky,
            jvm_flags = [heap_size, "-Dfile.encoding=UTF-8"],
            timeout = timeout,
        )<|MERGE_RESOLUTION|>--- conflicted
+++ resolved
@@ -54,17 +54,15 @@
             additional_deps = [
                 "//lib:mockito",
             ]
-<<<<<<< HEAD
         if src.endswith("TransportHttpTest.java"):
             additional_deps = [
                 "//lib:mockito",
-=======
+            ]
         if src.endswith("ArchiveCommandTest.java"):
             additional_deps = [
                 "//lib:commons-compress",
                 "//lib:xz",
                 "//org.eclipse.jgit.archive:jgit-archive",
->>>>>>> 71855551
             ]
         heap_size = "-Xmx256m"
         if src.endswith("HugeCommitMessageTest.java"):
