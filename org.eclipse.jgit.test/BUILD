load(":tests.bzl", "tests")
load(
    "@com_googlesource_gerrit_bazlets//tools:genrule2.bzl",
    "genrule2",
)

PKG = "tst/org/eclipse/jgit/"

HELPERS = glob(
    ["src/**/*.java"],
    exclude = ["src/org/eclipse/jgit/transport/ssh/*.java"],
) + [PKG + c for c in [
    "api/AbstractRemoteCommandTest.java",
    "diff/AbstractDiffTestCase.java",
    "internal/storage/file/GcTestCase.java",
    "internal/storage/file/PackIndexTestCase.java",
    "internal/storage/file/XInputStream.java",
    "nls/GermanTranslatedBundle.java",
    "nls/MissingPropertyBundle.java",
    "nls/NoPropertiesBundle.java",
    "nls/NonTranslatedBundle.java",
    "revwalk/RevQueueTestCase.java",
    "revwalk/RevWalkTestCase.java",
    "transport/ObjectIdMatcher.java",
    "transport/SpiTransport.java",
    "treewalk/filter/AlwaysCloneTreeFilter.java",
    "test/resources/SampleDataRepositoryTestCase.java",
    "util/CPUTimeStopWatch.java",
    "util/io/Strings.java",
]]

DATA = [
    PKG + "lib/empty.gitindex.dat",
    PKG + "lib/sorttest.gitindex.dat",
]

<<<<<<< HEAD
RESOURCES = glob(["resources/**"])

tests(glob(
=======
tests(tests = glob(
>>>>>>> 5a88815b
    ["tst/**/*.java"],
    exclude = HELPERS + DATA,
))

java_library(
    name = "helpers",
    testonly = 1,
    srcs = HELPERS,
    resources = DATA,
    deps = [
        "//lib:jsch",
        "//lib:junit",
        "//lib:mockito",
        "//org.eclipse.jgit:jgit",
        "//org.eclipse.jgit.junit:junit",
    ],
)

java_library(
    name = "sshd-helpers",
    testonly = 1,
    srcs = glob(["src/org/eclipse/jgit/transport/ssh/*.java"]),
    resource_strip_prefix = "org.eclipse.jgit.test/resources",
    resources = RESOURCES,
    visibility = [
        "//org.eclipse.jgit.ssh.apache.test:__pkg__",
    ],
    deps = [
        "//lib:jsch",
        "//lib:junit",
        "//lib:sshd-core",
        "//lib:sshd-sftp",
        "//org.eclipse.jgit:jgit",
        "//org.eclipse.jgit.junit:junit",
        "//org.eclipse.jgit.junit.ssh:junit-ssh",
    ],
)

java_import(
    name = "tst_rsrc",
    jars = [":tst_rsrc_jar"],
)

genrule2(
    name = "tst_rsrc_jar",
    srcs = glob(["tst-rsrc/**"]),
    outs = ["tst_rsrc.jar"],
    cmd = "o=$$PWD/$@ && tar cf - $(SRCS) | tar -C $$TMP --strip-components=2 -xf - && cd  $$TMP && zip -qr $$o .",
)<|MERGE_RESOLUTION|>--- conflicted
+++ resolved
@@ -34,13 +34,9 @@
     PKG + "lib/sorttest.gitindex.dat",
 ]
 
-<<<<<<< HEAD
 RESOURCES = glob(["resources/**"])
 
-tests(glob(
-=======
 tests(tests = glob(
->>>>>>> 5a88815b
     ["tst/**/*.java"],
     exclude = HELPERS + DATA,
 ))
