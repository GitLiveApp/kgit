--- conflicted
+++ resolved
@@ -200,38 +200,6 @@
 	@Test
 	public void testFetchWithBlobNoneFilter() throws Exception {
 		InMemoryRepository server2 = newRepo("server2");
-<<<<<<< HEAD
-		TestRepository<InMemoryRepository> remote2 =
-				new TestRepository<>(server2);
-		RevBlob blob1 = remote2.blob("foobar");
-		RevBlob blob2 = remote2.blob("fooba");
-		RevTree tree = remote2.tree(remote2.file("1", blob1),
-				remote2.file("2", blob2));
-		RevCommit commit = remote2.commit(tree);
-		remote2.update("master", commit);
-
-		server2.getConfig().setBoolean("uploadpack", null, "allowfilter", true);
-
-		testProtocol = new TestProtocol<>(
-				new UploadPackFactory<Object>() {
-					@Override
-					public UploadPack create(Object req, Repository db)
-							throws ServiceNotEnabledException,
-							ServiceNotAuthorizedException {
-						UploadPack up = new UploadPack(db);
-						return up;
-					}
-				}, null);
-		uri = testProtocol.register(ctx, server2);
-
-		try (Transport tn = testProtocol.open(uri, client, "server2")) {
-			tn.setFilterBlobLimit(0);
-			tn.fetch(NullProgressMonitor.INSTANCE,
-					Collections.singletonList(new RefSpec(commit.name())));
-			assertTrue(client.getObjectDatabase().has(tree.toObjectId()));
-			assertFalse(client.getObjectDatabase().has(blob1.toObjectId()));
-			assertFalse(client.getObjectDatabase().has(blob2.toObjectId()));
-=======
 		try (TestRepository<InMemoryRepository> remote2 = new TestRepository<>(
 				server2)) {
 			RevBlob blob1 = remote2.blob("foobar");
@@ -263,47 +231,12 @@
 				assertFalse(client.getObjectDatabase().has(blob1.toObjectId()));
 				assertFalse(client.getObjectDatabase().has(blob2.toObjectId()));
 			}
->>>>>>> 16f75aa9
 		}
 	}
 
 	@Test
 	public void testFetchExplicitBlobWithFilter() throws Exception {
 		InMemoryRepository server2 = newRepo("server2");
-<<<<<<< HEAD
-		TestRepository<InMemoryRepository> remote2 =
-				new TestRepository<>(server2);
-		RevBlob blob1 = remote2.blob("foobar");
-		RevBlob blob2 = remote2.blob("fooba");
-		RevTree tree = remote2.tree(remote2.file("1", blob1),
-				remote2.file("2", blob2));
-		RevCommit commit = remote2.commit(tree);
-		remote2.update("master", commit);
-		remote2.update("a_blob", blob1);
-
-		server2.getConfig().setBoolean("uploadpack", null, "allowfilter", true);
-
-		testProtocol = new TestProtocol<>(
-				new UploadPackFactory<Object>() {
-					@Override
-					public UploadPack create(Object req, Repository db)
-							throws ServiceNotEnabledException,
-							ServiceNotAuthorizedException {
-						UploadPack up = new UploadPack(db);
-						return up;
-					}
-				}, null);
-		uri = testProtocol.register(ctx, server2);
-
-		try (Transport tn = testProtocol.open(uri, client, "server2")) {
-			tn.setFilterBlobLimit(0);
-			tn.fetch(NullProgressMonitor.INSTANCE, Arrays.asList(
-						new RefSpec(commit.name()),
-						new RefSpec(blob1.name())));
-			assertTrue(client.getObjectDatabase().has(tree.toObjectId()));
-			assertTrue(client.getObjectDatabase().has(blob1.toObjectId()));
-			assertFalse(client.getObjectDatabase().has(blob2.toObjectId()));
-=======
 		try (TestRepository<InMemoryRepository> remote2 = new TestRepository<>(
 				server2)) {
 			RevBlob blob1 = remote2.blob("foobar");
@@ -336,44 +269,12 @@
 				assertTrue(client.getObjectDatabase().has(blob1.toObjectId()));
 				assertFalse(client.getObjectDatabase().has(blob2.toObjectId()));
 			}
->>>>>>> 16f75aa9
 		}
 	}
 
 	@Test
 	public void testFetchWithBlobLimitFilter() throws Exception {
 		InMemoryRepository server2 = newRepo("server2");
-<<<<<<< HEAD
-		TestRepository<InMemoryRepository> remote2 =
-				new TestRepository<>(server2);
-		RevBlob longBlob = remote2.blob("foobar");
-		RevBlob shortBlob = remote2.blob("fooba");
-		RevTree tree = remote2.tree(remote2.file("1", longBlob),
-				remote2.file("2", shortBlob));
-		RevCommit commit = remote2.commit(tree);
-		remote2.update("master", commit);
-
-		server2.getConfig().setBoolean("uploadpack", null, "allowfilter", true);
-
-		testProtocol = new TestProtocol<>(
-				new UploadPackFactory<Object>() {
-					@Override
-					public UploadPack create(Object req, Repository db)
-							throws ServiceNotEnabledException,
-							ServiceNotAuthorizedException {
-						UploadPack up = new UploadPack(db);
-						return up;
-					}
-				}, null);
-		uri = testProtocol.register(ctx, server2);
-
-		try (Transport tn = testProtocol.open(uri, client, "server2")) {
-			tn.setFilterBlobLimit(5);
-			tn.fetch(NullProgressMonitor.INSTANCE,
-					Collections.singletonList(new RefSpec(commit.name())));
-			assertFalse(client.getObjectDatabase().has(longBlob.toObjectId()));
-			assertTrue(client.getObjectDatabase().has(shortBlob.toObjectId()));
-=======
 		try (TestRepository<InMemoryRepository> remote2 = new TestRepository<>(
 				server2)) {
 			RevBlob longBlob = remote2.blob("foobar");
@@ -406,50 +307,12 @@
 				assertTrue(
 						client.getObjectDatabase().has(shortBlob.toObjectId()));
 			}
->>>>>>> 16f75aa9
 		}
 	}
 
 	@Test
 	public void testFetchExplicitBlobWithFilterAndBitmaps() throws Exception {
 		InMemoryRepository server2 = newRepo("server2");
-<<<<<<< HEAD
-		TestRepository<InMemoryRepository> remote2 =
-				new TestRepository<>(server2);
-		RevBlob blob1 = remote2.blob("foobar");
-		RevBlob blob2 = remote2.blob("fooba");
-		RevTree tree = remote2.tree(remote2.file("1", blob1),
-				remote2.file("2", blob2));
-		RevCommit commit = remote2.commit(tree);
-		remote2.update("master", commit);
-		remote2.update("a_blob", blob1);
-
-		server2.getConfig().setBoolean("uploadpack", null, "allowfilter", true);
-
-		// generate bitmaps
-		new DfsGarbageCollector(server2).pack(null);
-		server2.scanForRepoChanges();
-
-		testProtocol = new TestProtocol<>(
-				new UploadPackFactory<Object>() {
-					@Override
-					public UploadPack create(Object req, Repository db)
-							throws ServiceNotEnabledException,
-							ServiceNotAuthorizedException {
-						UploadPack up = new UploadPack(db);
-						return up;
-					}
-				}, null);
-		uri = testProtocol.register(ctx, server2);
-
-		try (Transport tn = testProtocol.open(uri, client, "server2")) {
-			tn.setFilterBlobLimit(0);
-			tn.fetch(NullProgressMonitor.INSTANCE, Arrays.asList(
-						new RefSpec(commit.name()),
-						new RefSpec(blob1.name())));
-			assertTrue(client.getObjectDatabase().has(blob1.toObjectId()));
-			assertFalse(client.getObjectDatabase().has(blob2.toObjectId()));
-=======
 		try (TestRepository<InMemoryRepository> remote2 = new TestRepository<>(
 				server2)) {
 			RevBlob blob1 = remote2.blob("foobar");
@@ -485,48 +348,12 @@
 				assertTrue(client.getObjectDatabase().has(blob1.toObjectId()));
 				assertFalse(client.getObjectDatabase().has(blob2.toObjectId()));
 			}
->>>>>>> 16f75aa9
 		}
 	}
 
 	@Test
 	public void testFetchWithBlobLimitFilterAndBitmaps() throws Exception {
 		InMemoryRepository server2 = newRepo("server2");
-<<<<<<< HEAD
-		TestRepository<InMemoryRepository> remote2 =
-				new TestRepository<>(server2);
-		RevBlob longBlob = remote2.blob("foobar");
-		RevBlob shortBlob = remote2.blob("fooba");
-		RevTree tree = remote2.tree(remote2.file("1", longBlob),
-				remote2.file("2", shortBlob));
-		RevCommit commit = remote2.commit(tree);
-		remote2.update("master", commit);
-
-		server2.getConfig().setBoolean("uploadpack", null, "allowfilter", true);
-
-		// generate bitmaps
-		new DfsGarbageCollector(server2).pack(null);
-		server2.scanForRepoChanges();
-
-		testProtocol = new TestProtocol<>(
-				new UploadPackFactory<Object>() {
-					@Override
-					public UploadPack create(Object req, Repository db)
-							throws ServiceNotEnabledException,
-							ServiceNotAuthorizedException {
-						UploadPack up = new UploadPack(db);
-						return up;
-					}
-				}, null);
-		uri = testProtocol.register(ctx, server2);
-
-		try (Transport tn = testProtocol.open(uri, client, "server2")) {
-			tn.setFilterBlobLimit(5);
-			tn.fetch(NullProgressMonitor.INSTANCE,
-					Collections.singletonList(new RefSpec(commit.name())));
-			assertFalse(client.getObjectDatabase().has(longBlob.toObjectId()));
-			assertTrue(client.getObjectDatabase().has(shortBlob.toObjectId()));
-=======
 		try (TestRepository<InMemoryRepository> remote2 = new TestRepository<>(
 				server2)) {
 			RevBlob longBlob = remote2.blob("foobar");
@@ -563,7 +390,6 @@
 				assertTrue(
 						client.getObjectDatabase().has(shortBlob.toObjectId()));
 			}
->>>>>>> 16f75aa9
 		}
 	}
 
