--- conflicted
+++ resolved
@@ -1,16 +1,5 @@
 <?xml version="1.0" encoding="UTF-8" standalone="no"?>
 <component id="org.eclipse.jgit" version="2">
-<<<<<<< HEAD
-=======
-    <resource path="META-INF/MANIFEST.MF">
-        <filter id="924844039">
-            <message_arguments>
-                <message_argument value="5.3.2"/>
-                <message_argument value="5.3.0"/>
-            </message_arguments>
-        </filter>
-    </resource>
->>>>>>> fcfe1299
     <resource path="src/org/eclipse/jgit/errors/PackInvalidException.java" type="org.eclipse.jgit.errors.PackInvalidException">
         <filter id="1142947843">
             <message_arguments>
@@ -25,7 +14,6 @@
             </message_arguments>
         </filter>
     </resource>
-<<<<<<< HEAD
     <resource path="src/org/eclipse/jgit/lib/Ref.java" type="org.eclipse.jgit.lib.Ref">
         <filter id="403767336">
             <message_arguments>
@@ -42,34 +30,6 @@
             </message_arguments>
         </filter>
     </resource>
-    <resource path="src/org/eclipse/jgit/storage/pack/PackStatistics.java" type="org.eclipse.jgit.storage.pack.PackStatistics$Accumulator">
-        <filter comment="ignore the risk subclasses could define the same field and cause a name clash" id="336658481">
-            <message_arguments>
-                <message_argument value="org.eclipse.jgit.storage.pack.PackStatistics.Accumulator"/>
-                <message_argument value="treesTraversed"/>
-            </message_arguments>
-        </filter>
-    </resource>
-    <resource path="src/org/eclipse/jgit/transport/Transport.java" type="org.eclipse.jgit.transport.Transport">
-        <filter comment="Marked as final since overriding a deprecated stub is likely a mistake" id="421654647">
-            <message_arguments>
-                <message_argument value="org.eclipse.jgit.transport.Transport"/>
-                <message_argument value="getFilterBlobLimit()"/>
-            </message_arguments>
-        </filter>
-        <filter comment="Marked as final since overriding a deprecated stub is likely a mistake" id="421654647">
-            <message_arguments>
-                <message_argument value="org.eclipse.jgit.transport.Transport"/>
-                <message_argument value="setFilterBlobLimit(long)"/>
-            </message_arguments>
-        </filter>
-    </resource>
-    <resource path="src/org/eclipse/jgit/transport/UploadPack.java" type="org.eclipse.jgit.transport.UploadPack">
-        <filter id="421654647">
-            <message_arguments>
-                <message_argument value="org.eclipse.jgit.transport.UploadPack"/>
-                <message_argument value="getFilterBlobLimit()"/>
-=======
     <resource path="src/org/eclipse/jgit/storage/pack/PackConfig.java" type="org.eclipse.jgit.storage.pack.PackConfig">
         <filter id="336658481">
             <message_arguments>
@@ -126,6 +86,36 @@
             </message_arguments>
         </filter>
     </resource>
+    <resource path="src/org/eclipse/jgit/storage/pack/PackStatistics.java" type="org.eclipse.jgit.storage.pack.PackStatistics$Accumulator">
+        <filter comment="ignore the risk subclasses could define the same field and cause a name clash" id="336658481">
+            <message_arguments>
+                <message_argument value="org.eclipse.jgit.storage.pack.PackStatistics.Accumulator"/>
+                <message_argument value="treesTraversed"/>
+            </message_arguments>
+        </filter>
+    </resource>
+    <resource path="src/org/eclipse/jgit/transport/Transport.java" type="org.eclipse.jgit.transport.Transport">
+        <filter comment="Marked as final since overriding a deprecated stub is likely a mistake" id="421654647">
+            <message_arguments>
+                <message_argument value="org.eclipse.jgit.transport.Transport"/>
+                <message_argument value="getFilterBlobLimit()"/>
+            </message_arguments>
+        </filter>
+        <filter comment="Marked as final since overriding a deprecated stub is likely a mistake" id="421654647">
+            <message_arguments>
+                <message_argument value="org.eclipse.jgit.transport.Transport"/>
+                <message_argument value="setFilterBlobLimit(long)"/>
+            </message_arguments>
+        </filter>
+    </resource>
+    <resource path="src/org/eclipse/jgit/transport/UploadPack.java" type="org.eclipse.jgit.transport.UploadPack">
+        <filter id="421654647">
+            <message_arguments>
+                <message_argument value="org.eclipse.jgit.transport.UploadPack"/>
+                <message_argument value="getFilterBlobLimit()"/>
+            </message_arguments>
+        </filter>
+    </resource>
     <resource path="src/org/eclipse/jgit/util/FS.java" type="org.eclipse.jgit.util.FS">
         <filter id="1142947843">
             <message_arguments>
@@ -139,7 +129,6 @@
             <message_arguments>
                 <message_argument value="5.2.3"/>
                 <message_argument value="touch(Path)"/>
->>>>>>> fcfe1299
             </message_arguments>
         </filter>
     </resource>
