<?xml version="1.0" encoding="UTF-8" standalone="no"?>
<component id="org.eclipse.jgit" version="2">
<<<<<<< HEAD
    <resource path="src/org/eclipse/jgit/errors/NoRemoteRepositoryException.java" type="org.eclipse.jgit.errors.NoRemoteRepositoryException">
        <filter id="1141899266">
=======
    <resource path="src/org/eclipse/jgit/lib/ConfigConstants.java" type="org.eclipse.jgit.lib.ConfigConstants">
        <filter id="1142947843">
            <message_arguments>
                <message_argument value="5.13.2"/>
                <message_argument value="SHA1_IMPLEMENTATION"/>
            </message_arguments>
        </filter>
    </resource>
    <resource path="src/org/eclipse/jgit/storage/pack/PackConfig.java" type="org.eclipse.jgit.storage.pack.PackConfig">
        <filter id="336658481">
>>>>>>> aa9f736c
            <message_arguments>
                <message_argument value="5.13"/>
                <message_argument value="6.0"/>
                <message_argument value="NoRemoteRepositoryException(URIish, String, Throwable)"/>
            </message_arguments>
        </filter>
    </resource>
    <resource path="src/org/eclipse/jgit/util/sha1/SHA1.java" type="org.eclipse.jgit.util.sha1.SHA1">
        <filter id="337764418">
            <message_arguments>
                <message_argument value="org.eclipse.jgit.util.sha1.SHA1"/>
            </message_arguments>
        </filter>
        <filter id="421650549">
            <message_arguments>
                <message_argument value="org.eclipse.jgit.util.sha1.SHA1"/>
                <message_argument value="digest()"/>
            </message_arguments>
        </filter>
        <filter id="421650549">
            <message_arguments>
                <message_argument value="org.eclipse.jgit.util.sha1.SHA1"/>
                <message_argument value="digest(MutableObjectId)"/>
            </message_arguments>
        </filter>
        <filter id="421650549">
            <message_arguments>
                <message_argument value="org.eclipse.jgit.util.sha1.SHA1"/>
                <message_argument value="hasCollision()"/>
            </message_arguments>
        </filter>
        <filter id="421650549">
            <message_arguments>
                <message_argument value="org.eclipse.jgit.util.sha1.SHA1"/>
                <message_argument value="reset()"/>
            </message_arguments>
        </filter>
        <filter id="421650549">
            <message_arguments>
                <message_argument value="org.eclipse.jgit.util.sha1.SHA1"/>
                <message_argument value="setDetectCollision(boolean)"/>
            </message_arguments>
        </filter>
        <filter id="421650549">
            <message_arguments>
                <message_argument value="org.eclipse.jgit.util.sha1.SHA1"/>
                <message_argument value="toObjectId()"/>
            </message_arguments>
        </filter>
        <filter id="421650549">
            <message_arguments>
                <message_argument value="org.eclipse.jgit.util.sha1.SHA1"/>
                <message_argument value="update(byte)"/>
            </message_arguments>
        </filter>
        <filter id="421650549">
            <message_arguments>
                <message_argument value="org.eclipse.jgit.util.sha1.SHA1"/>
                <message_argument value="update(byte[])"/>
            </message_arguments>
        </filter>
        <filter id="421650549">
            <message_arguments>
                <message_argument value="org.eclipse.jgit.util.sha1.SHA1"/>
                <message_argument value="update(byte[], int, int)"/>
            </message_arguments>
        </filter>
    </resource>
    <resource path="src/org/eclipse/jgit/util/sha1/SHA1.java" type="org.eclipse.jgit.util.sha1.SHA1$Sha1Implementation">
        <filter id="1142947843">
            <message_arguments>
                <message_argument value="5.13.2"/>
                <message_argument value="Sha1Implementation"/>
            </message_arguments>
        </filter>
    </resource>
</component><|MERGE_RESOLUTION|>--- conflicted
+++ resolved
@@ -1,9 +1,5 @@
 <?xml version="1.0" encoding="UTF-8" standalone="no"?>
 <component id="org.eclipse.jgit" version="2">
-<<<<<<< HEAD
-    <resource path="src/org/eclipse/jgit/errors/NoRemoteRepositoryException.java" type="org.eclipse.jgit.errors.NoRemoteRepositoryException">
-        <filter id="1141899266">
-=======
     <resource path="src/org/eclipse/jgit/lib/ConfigConstants.java" type="org.eclipse.jgit.lib.ConfigConstants">
         <filter id="1142947843">
             <message_arguments>
@@ -14,7 +10,6 @@
     </resource>
     <resource path="src/org/eclipse/jgit/storage/pack/PackConfig.java" type="org.eclipse.jgit.storage.pack.PackConfig">
         <filter id="336658481">
->>>>>>> aa9f736c
             <message_arguments>
                 <message_argument value="5.13"/>
                 <message_argument value="6.0"/>
