--- conflicted
+++ resolved
@@ -79,10 +79,7 @@
  * name.
  */
 public class LockFile {
-<<<<<<< HEAD
-=======
 	private final static Logger LOG = LoggerFactory.getLogger(LockFile.class);
->>>>>>> 5a583ef3
 
 	/**
 	 * Unlock the given file.
